--- conflicted
+++ resolved
@@ -11,8 +11,6 @@
 .ipynb_checkpoints/
 scratch/
 
-<<<<<<< HEAD
+
 # Python module things
-=======
->>>>>>> cb4ec9d3
 *.pyc