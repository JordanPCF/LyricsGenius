--- conflicted
+++ resolved
@@ -1,60 +1,54 @@
-[tox]
-envlist = test,flake8,doc8,docs
-
-[flake8]
-select = C,E,F,W,B,B9
-ignore = B305,B950,E402,E501,E722,F401,W503
-
-[doc8]
-ignore = D002,D004
-max-line-length = 80
-
-[test]
-python_files = *.py
-testpaths = tests
-
-[testenv]
-description = Run test suite with pytest
-extras = test
-<<<<<<< HEAD
-commands = pytest {posargs}
-allowlist_externals = pytest
-passenv = GENIUS_ACCESS_TOKEN*
-=======
-commands = python -m unittest discover
-allowlist_externals = python
-passenv = GENIUS_CLIENT_ACCESS_TOKEN
->>>>>>> 9eec4300
-
-[testenv:test]
-; Inherit everything from testenv
-
-[testenv:docs]
-description = Build Sphinx HTML documentation
-extras = docs
-changedir = docs
-allowlist_externals = sphinx-build
-commands = sphinx-build -b html src build
-
-[testenv:doc8]
-description = Check documentation .rst files
-extras = checks
-allowlist_externals = doc8
-commands = doc8 docs/src
-
-[testenv:flake8]
-description = Check code style
-extras = checks
-allowlist_externals = flake8
-commands = flake8
-
-[testenv:lint]
-; Duplication needed https://github.com/tox-dev/tox/issues/647
-description = Run all static checks
-extras = checks
-allowlist_externals =
-    doc8
-    flake8
-commands =
-    flake8
-    doc8 docs/src
+[tox]
+envlist = test,flake8,doc8,docs
+
+[flake8]
+select = C,E,F,W,B,B9
+ignore = B305,B950,E402,E501,E722,F401,W503
+
+[doc8]
+ignore = D002,D004
+max-line-length = 80
+
+[test]
+python_files = *.py
+testpaths = tests
+
+[testenv]
+description = Run test suite with pytest
+extras = test
+commands = python -m unittest discover
+allowlist_externals = python
+passenv = GENIUS_CLIENT_ACCESS_TOKEN
+
+[testenv:test]
+; Inherit everything from testenv
+
+[testenv:docs]
+description = Build Sphinx HTML documentation
+extras = docs
+changedir = docs
+allowlist_externals = sphinx-build
+commands = sphinx-build -b html src build
+
+[testenv:doc8]
+description = Check documentation .rst files
+extras = checks
+allowlist_externals = doc8
+commands = doc8 docs/src
+
+[testenv:flake8]
+description = Check code style
+extras = checks
+allowlist_externals = flake8
+commands = flake8
+
+[testenv:lint]
+; Duplication needed https://github.com/tox-dev/tox/issues/647
+description = Run all static checks
+extras = checks
+allowlist_externals =
+    doc8
+    flake8
+commands =
+    flake8
+    doc8 docs/src