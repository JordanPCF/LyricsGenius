--- conflicted
+++ resolved
@@ -167,7 +167,8 @@
     def to_json(self,
                 filename=None,
                 full_data=True,
-                sanitize=True):
+                sanitize=True,
+                ensure_ascii=True):
         """Converts the Song object to a json string.
 
         Args:
@@ -175,6 +176,9 @@
                 the result is returned as a string.
             full_data (:obj:`str`): Provides full song metadata when set to `True`.
             sanitize (:obj:`str`): Sanitizes the filename if `True`.
+            ensure_ascii (:obj:`bool`): If ensure_ascii is true (the default),
+              the output is guaranteed to have all incoming non-ASCII characters
+              escaped.
 
         Returns:
             :obj:`str` \\| :obj:`None`: If filename is None, returns the lyrics as
@@ -189,12 +193,12 @@
 
         # Return the json string if no output path was specified
         if not filename:
-            return json.dumps(data, indent=1)
+            return json.dumps(data, indent=1, ensure_ascii=ensure_ascii)
 
         # Save Song object to a json file
         filename = sanitize_filename(filename) if sanitize else filename
         with open(filename, 'w') as ff:
-            json.dump(data, ff, indent=1)
+            json.dump(data, ff, indent=1, ensure_ascii=ensure_ascii)
         return None
 
     def to_text(self,
@@ -232,18 +236,12 @@
             ff.write(data)
         return None
 
-<<<<<<< HEAD
-    def save_lyrics(self, filename=None, extension='json', verbose=True,
-                    overwrite=None, binary_encoding=False, ensure_ascii=True):
-        """Allows user to save song lyrics from Song object to a .json or .txt file."""
-        extension = extension.lstrip(".")
-        assert (extension == 'json') or (extension == 'txt'), "format_ must be JSON or TXT"
-=======
     def save_lyrics(self,
                     filename=None,
                     extension='json',
                     overwrite=None,
                     binary_encoding=False,
+                    ensure_ascii=True,
                     full_data=True,
                     sanitize=True,
                     verbose=True):
@@ -259,6 +257,9 @@
             overwrite (:obj:`bool`, optional): Overwrites preexisting file if `True`.
                 Otherwise prompts user for input.
             binary_encoding (:obj:`bool`): Enables binary encoding of text data.
+            ensure_ascii (:obj:`bool`): If ensure_ascii is true (the default),
+              the output is guaranteed to have all incoming non-ASCII characters
+              escaped.
             full_data (:obj:`str`): Provides full song metadata when set to `True`.
             sanitize (:obj:`bool`): Sanitizes the filename if `True`.
             verbose (:obj:`bool`): prints operation result.
@@ -286,7 +287,6 @@
         extension = extension.lstrip(".").lower()
         msg = "extension must be JSON or TXT"
         assert (extension == 'json') or (extension == 'txt'), msg
->>>>>>> 09655464
 
         # Determine the filename
         if filename:
@@ -308,7 +308,6 @@
             if input(msg).lower() == 'y':
                 write_file = True
 
-<<<<<<< HEAD
         # Format lyrics as either .txt or .json
         if extension == 'json':
             lyrics_to_write = {'songs': [], 'artist': self.artist}
@@ -329,19 +328,19 @@
             if verbose:
                 print('Wrote {} to {}.'.format(self.title, filename))
         else:
-=======
         # Exit if we won't be saving a file
         if not write_file:
->>>>>>> 09655464
             if verbose:
                 print('Skipping file save.\n')
             return
 
         # Save the lyrics to a file
         if extension == 'json':
-            self.to_json(filename, full_data=full_data, sanitize=sanitize)
-        else:
-            self.to_text(filename, binary_encoding=binary_encoding, sanitize=sanitize)
+            self.to_json(filename, full_data=full_data, sanitize=sanitize,
+                         ensure_ascii=ensure_ascii)
+        else:
+            self.to_text(filename, binary_encoding=binary_encoding, sanitize=sanitize,
+                         ensure_ascii=ensure_ascii)
 
         if verbose:
             print('Wrote {} to {}.'.format(self.title, filename))
