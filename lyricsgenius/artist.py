# LyricsGenius
# Copyright 2018 John W. Miller
# See LICENSE for details.

"""Artist object"""

import os
import json
from lyricsgenius.utils import sanitize_filename


class Artist(object):
    """An artist with songs from the Genius.com database.

    Returns:
        :class:`Artist`: Artist object contatining artist data
        and song lyrics.

    """

    def __init__(self, client, json_dict):
        # Artist Constructor

        self._client = client
        self._body = json_dict['artist']
        self._url = self._body['url']
        self._api_path = self._body['api_path']
        self._id = self._body['id']
        self._songs = []
        self._num_songs = len(self._songs)
        self._songs_dropped = 0

    def __len__(self):
        return len(self._songs)

    @property
    def name(self):
        """Artist's name.

        Returns:
            :obj:`str`

        """
        return self._body['name']

    @property
    def image_url(self):
        """URL to the artist's image

        Returns:
            :obj:`str` | :obj:`None`

        """
        if 'image_url' in self._body:
            return self._body['image_url']

    @property
    def songs(self):
        """Song objects saved for the artist.

        Returns:
            :obj:`list`: A list contatining :class:`Song <song.Song>`
            objects.

        """
        return self._songs

    @property
    def num_songs(self):
        """Number of the songs in the Artist object.
        Equivolant to `len(artist.songs)`

        Returns:
            :obj:`int`

        """
        return self._num_songs

    def add_song(self, new_song, verbose=True, include_features=False):
        """Adds a song to the Artist.

        This method adds a new song to the artist object. It checks
        if the song is already in artist's songs and whether the
        song's artist is the same as the `Artist` object.

        Args:
<<<<<<< HEAD
            new_song (:class:`Song <lyricsgenius.song.Song>`): Song to be added.
            verbose (:obj:`bool`, optional): prints operation result.
=======
            new_song (:obj:`str`|:class:`Song <song.Song>`): Song to be added.
            verbose (:obj:`bool`): prints operation result.
>>>>>>> 1cd8dff4
            include_features (:obj:`bool`, optional): If True, includes tracks
                featuring the artist.

        Returns:
            :obj:`int`: 0 for success and 1 for failure.

        Examples:
            .. code:: python

                genius = Genius(token)
                artist = genius.search_artist('Andy Shauf', max_songs=3)

                # Way 1
                song = genius.search_song('To You', artist.name)
                artist.add_song(song)

                # Way 2
                artist.add_song('To You')

        """
        if isinstance(new_song, str):
            new_song = self._client.search_song(new_song)
            if new_song is None:
                return 1  # Failure
        if any([song.title == new_song.title for song in self._songs]):
            if verbose:
                print('{s} already in {a}, not adding song.'.format(s=new_song.title,
                                                                    a=self.name))
            return 1  # Failure
        if (new_song.artist == self.name
                or (include_features and any(new_song.featured_artists))):
            self._songs.append(new_song)
            self._num_songs += 1
            return 0  # Success
        if verbose:
            print("Can't add song by {b}, artist must be {a}.".format(b=new_song.artist,
                                                                      a=self.name))
        return 1  # Failure

    def song(self, song_name):
        """Gets the artist's song.

        If the song is in the artist's songs, returns the song. Otherwise searches
        Genius for the song and then returns the song.

        Args:
            song_name (:obj:`str`): name of the song.
                the result is returned as a string.
            sanitize (:obj:`bool`): Sanitizes the filename if `True`.

        Returns:
            :obj:`Song <song.Song>` \\|‌ :obj:`None`: If it can't find the song,
                returns *None*.

        """
        for song in self.songs:
            if song.title == song_name:
                return song

        song = self._client.search_song(song_name, self.name)
        return song

    def to_json(self,
                filename=None,
                sanitize=True,
                ensure_ascii=True):
        """Converts the Song object to a json string.

        Args:
            filename (:obj:`str`, optional): Output filename, a string.
                If not specified, the result is returned as a string.
            sanitize (:obj:`bool`, optional): Sanitizes the filename if `True`.
            ensure_ascii (:obj:`bool`, optional): If ensure_ascii is true
              (the default), the output is guaranteed to have all incoming
              non-ASCII characters escaped.

        Returns:
            :obj:`str` \\|‌ :obj:`None`: If :obj:`filename` is `None`,
            returns the lyrics as a plain string, otherwise `None`.

        Warning:
            If you set :obj:`sanitize` to `False`, the file name may contain
            invalid characters, and thefore cause the saving to fail.

        """
        data = self._body
        data['songs'] = [song._body for song in self.songs]

        # Return the json string if no output path was specified
        if not filename:
            return json.dumps(data, indent=1, ensure_ascii=ensure_ascii)

        # Save Song object to a json file
        filename = sanitize_filename(filename) if sanitize else filename
        with open(filename, 'w') as ff:
            json.dump(data, ff, indent=1, ensure_ascii=ensure_ascii)
        return None

    def to_text(self,
                filename=None,
                binary_encoding=False,
                sanitize=True):
        """Converts all song lyrics to a single string.

        Args:
            filename (:obj:`str`, optional): Output filename, a string.
                If not specified, the result is returned as a string.
            binary_encoding (:obj:`bool`, optional): Enables binary encoding
                of text data.
            sanitize (:obj:`bool`, optional): Sanitizes the filename if `True`.

        Returns:
            :obj:`str` \\| ‌:obj:`None`: If :obj:`filename` is `None`,
            returns the lyrics as a plain string. Otherwise `None`.

        Warning:
            If you set :obj:`sanitize` to `False`, the file name may contain
            invalid characters, and thefore cause the saving to fail.

        """
        data = ' '.join(song.lyrics for song in self.songs)

        # Return the lyrics as a string if no `filename` was specified
        if not filename:
            return data

        # Save song lyrics to a text file
        filename = sanitize_filename(filename) if sanitize else filename
        with open(filename, 'wb' if binary_encoding else 'w') as ff:
            if binary_encoding:
                data = data.encode('utf8')
            ff.write(data)
        return None

    def save_lyrics(self,
                    filename=None,
                    extension='json',
                    overwrite=False,
                    binary_encoding=False,
                    ensure_ascii=True,
                    sanitize=True,
                    verbose=True):
        """Saves all lyrics within an Artist object to a single file.
        If the extension is 'json', the method will save artist information and
        artist songs.
        If you only want the songs lyrics, set :obj:`extension` to `txt`.
        If you choose to go with JSON (which is the default extension), you can access
        the lyrics by accessing the :class:`Song <song.Song>`
        objects inside the `songs` key of the JSON file.
        Take a look at the example below.

        Args:
            filename (:obj:`str`, optional): Output filename, a string.
                If not specified, the result is returned as a string.
            extension (:obj:`str`, optional): Format of the file (`json` or `txt`).
            overwrite (:obj:`bool`, optional): Overwrites preexisting file if `True`.
                Otherwise prompts user for input.
            binary_encoding (:obj:`bool`, optional): Enables binary encoding
                of text data.
            ensure_ascii (:obj:`bool`, optional): If ensure_ascii is true
                (the default), the output is guaranteed to have all incoming
                non-ASCII characters escaped.
            sanitize (:obj:`bool`, optional): Sanitizes the filename if `True`.
            verbose (:obj:`bool`, optional): prints operation result.

        Examples:
            .. code:: python

                # getting songs lyrics from saved JSON file
                import json
                with open('file.json', 'r') as f:
                    data = json.load(f)

                for song in data['songs']:
                    print(song.lyrics)

        Warning:
            If you set :obj:`sanitize` to `False`, the file name may contain
            invalid characters, and thefore cause the saving process to fail.

        """
        extension = extension.lstrip(".").lower()
        msg = "extension must be JSON or TXT"
        assert (extension == 'json') or (extension == 'txt'), msg

        # Determine the filename
        if not filename:
            filename = 'Lyrics_' + self.name.replace(' ', '') + '.' + extension
        filename = sanitize_filename(filename) if sanitize else filename

        # Check if file already exists
        write_file = False
        if overwrite or not os.path.isfile(filename):
            write_file = True
        elif verbose:
            msg = "{} already exists. Overwrite?\n(y/n): ".format(filename)
            if input(msg).lower() == 'y':
                write_file = True

        # Exit if we won't be saving a file
        if not write_file:
            if verbose:
                print('Skipping file save.\n')
            return

        # Save the lyrics to a file
        if extension == 'json':
            self.to_json(filename, ensure_ascii=ensure_ascii)
        else:
            self.to_text(filename, binary_encoding=binary_encoding)

        if verbose:
            print('Wrote `{}`'.format(filename))
        return None

    def __str__(self):
        """Return a string representation of the Artist object."""
        msg = "{name}, {num} songs".format(name=self.name, num=self._num_songs)
        msg = msg[:-1] if self._num_songs == 1 else msg
        return msg

    def __repr__(self):
        msg = "{num} songs".format(num=self._num_songs)
        msg = (repr((self.name, msg[:-1]))
               if self._num_songs == 1
               else repr((self.name, msg)))
        return msg<|MERGE_RESOLUTION|>--- conflicted
+++ resolved
@@ -84,13 +84,8 @@
         song's artist is the same as the `Artist` object.
 
         Args:
-<<<<<<< HEAD
             new_song (:class:`Song <lyricsgenius.song.Song>`): Song to be added.
             verbose (:obj:`bool`, optional): prints operation result.
-=======
-            new_song (:obj:`str`|:class:`Song <song.Song>`): Song to be added.
-            verbose (:obj:`bool`): prints operation result.
->>>>>>> 1cd8dff4
             include_features (:obj:`bool`, optional): If True, includes tracks
                 featuring the artist.
 
