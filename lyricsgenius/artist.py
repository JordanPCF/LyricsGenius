# LyricsGenius
# Copyright 2018 John W. Miller
# See LICENSE for details.

import json
import os


class Artist(object):
<<<<<<< HEAD
    """An artist from the Genius.com database.

    Attributes:
        name: (str) Artist name.
        num_songs: (int) Total number of songs listed on Genius.com

    """
=======
    """An artist with songs from the Genius.com database."""
>>>>>>> d2c258c5

    def __init__(self, json_dict):
        """ Artist Constructor

        Properties:
            name: Artist name.
            image_url: URL to the artist image on Genius.com
            songs: List of the artist's Song objects
            num_songs: Number of songs in the Artist object

        Methods:
            add_song: Add a song to the Artist object
            save_lyrics: Save the lyrics to a JSON or TXT file
        """
        self._body = json_dict['artist']
        self._url = self._body['url']
        self._api_path = self._body['api_path']
        self._id = self._body['id']
        self._songs = []
        self._num_songs = len(self._songs)

    def __len__(self):
        return 1

    @property
    def name(self):
        return self._body['name']

    @property
    def image_url(self):
        try:
            return self._body['image_url']
        except Exception as e:
            return None

    @property
    def songs(self):
        return self._songs

    @property
    def num_songs(self):
        return self._num_songs

    def add_song(self, newsong, verbose=True):
        """Add a Song object to the Artist object"""

<<<<<<< HEAD
        if any([song.title==newsong.title for song in self._songs]):
=======
        if any([song.title == newsong.title for song in self._songs]):
>>>>>>> d2c258c5
            if verbose:
                print('{newsong} already in {artist_}, not adding song.'.format(
                                            newsong=newsong.title, artist_=self.name))
            return 1  # Failure
        if newsong.artist == self.name:
            self._songs.append(newsong)
            self._num_songs += 1
            return 0  # Success
        else:
            if verbose:
<<<<<<< HEAD
                print("Can't add song by {newsong.artist}, artist must be {self.name}.".format(newsong=newsong,self=self))
            return 1 # Failure
=======
                print("Can't add song by {new_artist}, artist must be {artist_}.".format(
                                            new_artist=newsong.artist, artist_=self.name))
            return 1  # Failure
>>>>>>> d2c258c5

    def get_song(self, song_name):
        """Search Genius.com for *song_name* and add it to artist"""
        raise NotImplementedError("I need to figure out how to allow Artist() to access search_song().")
        # song = Genius.search_song(song_name, self.name)
        # self.add_song(song)
        # return

    # TODO: define an export_to_json() method

    def save_lyrics(self, format='json', filename=None,
                    overwrite=False, skip_duplicates=True, verbose=True):
        """Allows user to save all lyrics within an Artist obejct"""
        if format[0] == '.':
            format = format[1:]
        assert (format == 'json') or (format == 'txt'), "Format must be json or txt"

        # We want to reject songs that have already been added to artist collection
        def songsAreSame(s1, s2):
            from difflib import SequenceMatcher as sm
            # Idea credit: https://bigishdata.com/2016/10/25/
            seqA = sm(None, s1.lyrics, s2['lyrics'])
            if seqA.ratio() > 0.4:
                seqB = sm(None, s2['lyrics'], s1.lyrics)
                return seqA.ratio() > 0.5 or seqB.ratio() > 0.5
            return False

        def songInArtist(new_song):
            # artist_lyrics is global (works in Jupyter notebook)
            for song in lyrics_to_write['songs']:
                if songsAreSame(new_song, song):
                    return True
            return False

        # Determine the filename
        if filename is None:
<<<<<<< HEAD
            filename = "Lyrics_{}.{}".format(self.name.replace(" ",""), format)
=======
            filename = "Lyrics_{}.{}".format(self.name.replace(" ", ""), format)
>>>>>>> d2c258c5
        else:
            if filename.rfind('.') != -1:
                filename = filename[filename.rfind('.'):] + '.' + format
            else:
                filename = filename + '.' + format

        # Check if file already exists
        write_file = False
        if not os.path.isfile(filename):
            write_file = True
        elif overwrite:
            write_file = True
        else:
            if input("{} already exists. Overwrite?\n(y/n): ".format(filename)).lower() == 'y':
                write_file = True

        # Format lyrics in either .txt or .json format
        if format == 'json':
            lyrics_to_write = {'songs': [], 'artist': self.name}
            for song in self.songs:
                # This takes way too long! It's basically O(n^2), can I do better?
                if skip_duplicates is False or not songInArtist(song):
                    lyrics_to_write['songs'].append({})
<<<<<<< HEAD
                    lyrics_to_write['songs'][-1]['title']  = song.title
                    lyrics_to_write['songs'][-1]['album']  = song.album
                    lyrics_to_write['songs'][-1]['year']   = song.year
                    lyrics_to_write['songs'][-1]['lyrics'] = song.lyrics
                    lyrics_to_write['songs'][-1]['image']  = song.song_art_image_url
=======
                    lyrics_to_write['songs'][-1]['title'] = song.title
                    lyrics_to_write['songs'][-1]['album'] = song.album
                    lyrics_to_write['songs'][-1]['year'] = song.year
                    lyrics_to_write['songs'][-1]['lyrics'] = song.lyrics
                    lyrics_to_write['songs'][-1]['image'] = song.song_art_image_url
>>>>>>> d2c258c5
                    lyrics_to_write['songs'][-1]['artist'] = self.name
                    lyrics_to_write['songs'][-1]['raw'] = song._body
                else:
                    if verbose:
                        print("SKIPPING \"{}\" (already found in artist collection)".format(song.title))
        else:
            lyrics_to_write = " ".join([s.lyrics + 5*'\n' for s in self.songs])

        # Write the lyrics to either a .json or .txt file
        if write_file:
            with open(filename, 'w') as lyrics_file:
                if format == 'json':
                    json.dump(lyrics_to_write, lyrics_file)
                else:
                    lyrics_file.write(lyrics_to_write)
            if verbose:
                print('Wrote {} songs to {}.'.format(self.num_songs, filename))
        else:
            if verbose:
                print('Skipping file save.\n')
        return lyrics_to_write

    def __str__(self):
        """Return a string representation of the Artist object."""
<<<<<<< HEAD
        if self._num_songs == 1:
            return '{0}, {1} song'.format(self.name,self._num_songs)
        else:
            return '{0}, {1} songs'.format(self.name,self._num_songs)

    def __repr__(self):
        return repr((self.name, '{0} songs'.format(self._num_songs)))
=======
        msg = "{name}, {num} songs".format(name=self.name, num=self._num_songs)
        msg = msg[:-1] if self._num_songs == 1 else msg
        return msg

    def __repr__(self):
        msg = "{num} songs".format(num=self._num_songs)
        msg = repr((self.name, msg[:-1])) if self._num_songs == 1 else repr((self.name, msg))
        return msg
>>>>>>> d2c258c5
<|MERGE_RESOLUTION|>--- conflicted
+++ resolved
@@ -7,17 +7,7 @@
 
 
 class Artist(object):
-<<<<<<< HEAD
-    """An artist from the Genius.com database.
-
-    Attributes:
-        name: (str) Artist name.
-        num_songs: (int) Total number of songs listed on Genius.com
-
-    """
-=======
     """An artist with songs from the Genius.com database."""
->>>>>>> d2c258c5
 
     def __init__(self, json_dict):
         """ Artist Constructor
@@ -64,11 +54,7 @@
     def add_song(self, newsong, verbose=True):
         """Add a Song object to the Artist object"""
 
-<<<<<<< HEAD
-        if any([song.title==newsong.title for song in self._songs]):
-=======
         if any([song.title == newsong.title for song in self._songs]):
->>>>>>> d2c258c5
             if verbose:
                 print('{newsong} already in {artist_}, not adding song.'.format(
                                             newsong=newsong.title, artist_=self.name))
@@ -79,14 +65,9 @@
             return 0  # Success
         else:
             if verbose:
-<<<<<<< HEAD
-                print("Can't add song by {newsong.artist}, artist must be {self.name}.".format(newsong=newsong,self=self))
-            return 1 # Failure
-=======
                 print("Can't add song by {new_artist}, artist must be {artist_}.".format(
                                             new_artist=newsong.artist, artist_=self.name))
             return 1  # Failure
->>>>>>> d2c258c5
 
     def get_song(self, song_name):
         """Search Genius.com for *song_name* and add it to artist"""
@@ -123,11 +104,7 @@
 
         # Determine the filename
         if filename is None:
-<<<<<<< HEAD
-            filename = "Lyrics_{}.{}".format(self.name.replace(" ",""), format)
-=======
             filename = "Lyrics_{}.{}".format(self.name.replace(" ", ""), format)
->>>>>>> d2c258c5
         else:
             if filename.rfind('.') != -1:
                 filename = filename[filename.rfind('.'):] + '.' + format
@@ -151,19 +128,11 @@
                 # This takes way too long! It's basically O(n^2), can I do better?
                 if skip_duplicates is False or not songInArtist(song):
                     lyrics_to_write['songs'].append({})
-<<<<<<< HEAD
-                    lyrics_to_write['songs'][-1]['title']  = song.title
-                    lyrics_to_write['songs'][-1]['album']  = song.album
-                    lyrics_to_write['songs'][-1]['year']   = song.year
-                    lyrics_to_write['songs'][-1]['lyrics'] = song.lyrics
-                    lyrics_to_write['songs'][-1]['image']  = song.song_art_image_url
-=======
                     lyrics_to_write['songs'][-1]['title'] = song.title
                     lyrics_to_write['songs'][-1]['album'] = song.album
                     lyrics_to_write['songs'][-1]['year'] = song.year
                     lyrics_to_write['songs'][-1]['lyrics'] = song.lyrics
                     lyrics_to_write['songs'][-1]['image'] = song.song_art_image_url
->>>>>>> d2c258c5
                     lyrics_to_write['songs'][-1]['artist'] = self.name
                     lyrics_to_write['songs'][-1]['raw'] = song._body
                 else:
@@ -188,15 +157,6 @@
 
     def __str__(self):
         """Return a string representation of the Artist object."""
-<<<<<<< HEAD
-        if self._num_songs == 1:
-            return '{0}, {1} song'.format(self.name,self._num_songs)
-        else:
-            return '{0}, {1} songs'.format(self.name,self._num_songs)
-
-    def __repr__(self):
-        return repr((self.name, '{0} songs'.format(self._num_songs)))
-=======
         msg = "{name}, {num} songs".format(name=self.name, num=self._num_songs)
         msg = msg[:-1] if self._num_songs == 1 else msg
         return msg
@@ -204,5 +164,4 @@
     def __repr__(self):
         msg = "{num} songs".format(num=self._num_songs)
         msg = repr((self.name, msg[:-1])) if self._num_songs == 1 else repr((self.name, msg))
-        return msg
->>>>>>> d2c258c5
+        return msg