from urllib.parse import parse_qs, urlparse
import re

"""Utility functions."""

from datetime import datetime


def sanitize_filename(f):
    """Removes invalid characters from file name.

    Args:
        f (:obj:`str`): file name to sanitize.

    Returns:
        :obj:`str`: sanitized file name including only alphanumeric
        characters, spaces, dots or underlines.

    """
    keepchars = (" ", ".", "_")
    return "".join(c for c in f if c.isalnum() or c in keepchars).rstrip()


<<<<<<< HEAD
def parse_redirected_url(url, flow):
    """
    Parse a URL for parameter 'code'/'token'.

    Args:
        url (:obj:`str`): The redirect URL.
        flow (:obj:`str`): authorization flow ('code' or 'token')

    Returns:
        :obj:`str`: value of 'code'/'token'.

    Raises:
        KeyError: if 'code'/'token' is not available or has multiple values.
    """
    if flow == 'code':
        query = urlparse(url).query
    elif flow == 'token':
        query = re.sub(r'.*#access_', '', url)
    parameters = parse_qs(query)
    code = parameters.get(flow, None)

    if code is None:
        raise KeyError("Parameter {} not available!".format(flow))
    elif len(code) > 1:
        raise KeyError("Multiple values for {}!".format(flow))

    return code[0]
=======
def _convert_to_datetime(f):
    if f is None:
        return None

    if '-' in f:
        date_format = "%Y-%m-%d"
    elif ',' in f:
        date_format = "%B %d, %Y"
    elif f.isdigit():
        date_format = "%Y"
    else:
        date_format = "%B %Y"

    return datetime.strptime(f, date_format)
>>>>>>> 9eec4300
<|MERGE_RESOLUTION|>--- conflicted
+++ resolved
@@ -1,7 +1,4 @@
-from urllib.parse import parse_qs, urlparse
-import re
-
-"""Utility functions."""
+"""utility functions"""
 
 from datetime import datetime
 
@@ -21,35 +18,6 @@
     return "".join(c for c in f if c.isalnum() or c in keepchars).rstrip()
 
 
-<<<<<<< HEAD
-def parse_redirected_url(url, flow):
-    """
-    Parse a URL for parameter 'code'/'token'.
-
-    Args:
-        url (:obj:`str`): The redirect URL.
-        flow (:obj:`str`): authorization flow ('code' or 'token')
-
-    Returns:
-        :obj:`str`: value of 'code'/'token'.
-
-    Raises:
-        KeyError: if 'code'/'token' is not available or has multiple values.
-    """
-    if flow == 'code':
-        query = urlparse(url).query
-    elif flow == 'token':
-        query = re.sub(r'.*#access_', '', url)
-    parameters = parse_qs(query)
-    code = parameters.get(flow, None)
-
-    if code is None:
-        raise KeyError("Parameter {} not available!".format(flow))
-    elif len(code) > 1:
-        raise KeyError("Multiple values for {}!".format(flow))
-
-    return code[0]
-=======
 def _convert_to_datetime(f):
     if f is None:
         return None
@@ -63,5 +31,4 @@
     else:
         date_format = "%B %Y"
 
-    return datetime.strptime(f, date_format)
->>>>>>> 9eec4300
+    return datetime.strptime(f, date_format)