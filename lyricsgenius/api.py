# GeniusAPI
# John W. Miller
# See LICENSE for details

"""API documentation: https://docs.genius.com/"""

import os
import re
import requests
from requests.exceptions import Timeout
from urllib.parse import urlencode
import shutil
import json
from bs4 import BeautifulSoup
from string import punctuation
import time

from lyricsgenius.song import Song
from lyricsgenius.artist import Artist


class API(object):
    """Genius API.
    The :obj:`API` class is in charge of making all the requests
    to the developers' API, and the public API.
    Use the methods of this class if you already have information
    such as song ID to make direct requests to the API. Otherwise
    the :class:`Genius` class provides a friendlier front-end
    to search and retrieve data from Genius.com.

    | All methods of this class are available through the :class:`Genius` class.

    Args:
        client_access_token (:obj:`str`): API key provided by Genius.
        response_format (:obj:`str`, optional): API response format (dom, plain, html).
        timeout (:obj:`int`, optional): time before quitting on response (seconds).
        sleep_time (:obj:`str`, optional): time to wait between requests.

    Attributes:
        response_format (:obj:`str`, optional): API response format (dom, plain, html).
        timeout (:obj:`int`, optional): time before quitting on response (seconds).
        sleep_time (:obj:`str`, optional): time to wait between requests.

    Returns:
        :class:`API`: An object of the `API` class.

    """

    # Create a persistent requests connection
    _session = requests.Session()
    _session.headers = {'application': 'LyricsGenius',
                        'User-Agent': 'https://github.com/johnwmillr/LyricsGenius'}
    _SLEEP_MIN = 0.2  # Enforce minimum wait time between API calls (seconds)

    def __init__(self, client_access_token,
                 response_format='plain', timeout=5, sleep_time=0.5):
        # Genius API Constructor

        self._ACCESS_TOKEN = client_access_token
        self._session.headers['authorization'] = 'Bearer ' + self._ACCESS_TOKEN
        self.response_format = response_format.lower()
        self.api_root = 'https://api.genius.com/'
        self.timeout = timeout
        self.sleep_time = sleep_time

    def _make_request(self, path, method='GET', params_=None):
        """Makes a request to the API."""
        uri = self.api_root + path

        params_ = params_ if params_ else {}
        params_['text_format'] = self.response_format

        # Make the request
        response = None
        try:
            response = self._session.request(method, uri,
                                             timeout=self.timeout,
                                             params=params_)
        except Timeout as e:
            print("Timeout raised and caught:\n{e}".format(e=e))

        # Enforce rate limiting
        time.sleep(max(self._SLEEP_MIN, self.sleep_time))
        return response.json()['response'] if response else None

    def get_song(self, id_):
        """Gets data for a specific song.

        Args:
            id\\_ (:obj:`int`): Genius song ID

        Returns:
            :obj:`dict`: Song details from Genius.

        Examples:
            .. code:: python

                genius = Genius(token)
                song = genius.get_song(2857381)
                print(song['full_title'])

        Note:
            This pure API method is used for fetching songs when you have their ID,
            and only makes a request to the API, therefore provides no lyrics.
            If you want the lyrics as well, use :meth:`Genius.search_song` instead.

        """
        endpoint = "songs/{id}".format(id=id_)
        return self._make_request(endpoint)

    def get_artist(self, id_):
        """Gets data for a specific artist.

        Args:
            id_ (:obj:`int`): Genius artist ID

        Returns:
            :obj:`dict`

        Examples:
            .. code:: python

                genius = Genius(token)
                artist = genius.get_artist(380491)
                print(artist['name'])

        """
        endpoint = "artists/{id}".format(id=id_)
        return self._make_request(endpoint)

    def get_artist_songs(self, id_, sort='title', per_page=20, page=1):
        """Documents (songs) for the artist specified.

        Args:
            id_ (:obj:`int`): Genius artist ID
            sort (:obj:`str`, optional): Sorting preference.
                Either based on 'title' or 'popularity'.
            per_page (:obj:`str`, optional): Number of results to
                return per request. It can't be more than 50.
            page (:obj:`int`, optional): Paginated offset (number of the page).

        Returns:
            :obj:`dict`

        Examples:
            .. code:: python

                # getting all artist songs based on popularity
                genius = Genius(token)
                page = 1
                songs = []
                while page:
                    request = genius.get_artist_songs(380491,
                                                        sort='popularity',
                                                        per_page=50,
                                                        page=page)
                songs.extend(request['songs'])
                page = request['next_page']
                least_popular_song = songs[-1]['title']


                # getting songs 11-15
                songs = genius.get_artist_songs(380491, per_page=5, page=3)

        """
        endpoint = "artists/{id}/songs".format(id=id_)
        params = {'sort': sort, 'per_page': per_page, 'page': page}
        return self._make_request(endpoint, params_=params)

    def get_referents(self, song_id=None, web_page_id=None,
                      created_by_id=None, per_page=20, page=1):
        """Gets song's referents

        Args:
            song_id (:obj:`int`, optional): song ID
            web_page_id (:obj:`int`, optional): web page ID
            created_by_id (:obj:`int`, optional): User ID of the contributer
                who created the annotation(s).
            per_page (:obj:`int`, optional): Number of results to
                return per page. It can't be more than 50.

        Returns:
            :obj:`dict`

        Note:
            You may pass only one of :obj:`song_id` and
            :obj:`web_page_id`, not both.

        Examples:
            .. code:: python

                # getting all verified annotations of a song (artist annotations)
                genius = Genius(token)
                request = genius.get_referents(song_id=235729,
                                                per_page=50)
                verified = [y for x in request['referents']
                            for y in x['annotations'] if y['verified']]
        """
        msg = "Must supply `song_id`, `web_page_id`, or `created_by_id`."
        assert any([song_id, web_page_id, created_by_id]), msg
        if song_id or web_page_id:
            msg = "Pass only one of `song_id` and `web_page_id`, not both."
            assert bool(song_id) ^ bool(web_page_id), msg

        # Construct the URI
        endpoint = "referents?"
        params = {'song_id': song_id, 'web_page_id': web_page_id,
                  'created_by_id': created_by_id,
                  'per_page': per_page, 'page': page}
        return self._make_request(endpoint, params_=params)

    def get_annotation(self, id_):
        """Gets data for a specific annotation.

        Args:
            id_ (:obj:`int`): annotation ID

        Returns:
            :obj:`dict`

        """
        endpoint = "annotations/{id}".format(id=id_)
        return self._make_request(endpoint)

    def get_song_annotations(self, song_id):
        """Return song's annotations with associated fragment in list of tuple.

        Args:
            song_id (:obj:`int`): song ID

        Returns:
            :obj:`list`: list of tuples(fragment, [annotations])

        Note:
            This method uses :meth:`Genius.get_referents`, but provides convenient
            access to fragments (annotated text) and the corresponding
            annotations (Some fragments may have more than one annotation,
            because sometimes both artists and Genius users annotate them).

        """
        referents = self.get_referents(song_id=song_id)["referents"]
        all_annotations = []  # list of tuples(fragment, annotations[])
        for r in referents:
            fragment = r["fragment"]
            annotations = []
            for a in r["annotations"]:
                annotations.append(a["body"]["plain"])
            all_annotations.append((fragment, annotations))
        return all_annotations

    def search_genius(self, search_term):
        """Searches documents hosted on Genius.

        Regardless of the :obj:`search_term` this method
        only returns songs.

        Args:
            search_term (:obj:`str`): A term to search on Genius

        Returns:
            :obj:`dict`

        """
        endpoint = "search/"
        params = {'q': search_term}
        return self._make_request(endpoint, params_=params)

    def search_genius_web(self, search_term, per_page=5):
        """Uses the web-version of Genius search.
        This method makes a request to the public API.

        Args:
            search_term (:obj:`str`): A term to search on Genius.
            per_page (:obj:`int`, optional): Number of results to
                return per page. It can't be more than 50.

        Returns:
            :obj:`dict` \\| :obj:`None`: If there is a response, otherwise `None`.

        Tip:
            This method returns various sections including: :obj:`top_hit`,
            :obj:`song`, :obj:`lyric`, :obj:`album`, :obj:`video`,
            :obj:`article`, :obj:`user`.

            This method is especially useful for searching Genius and
            accessing the top results of each section e.g. searching
            for a song by lyrics.

        Examples:
            .. code:: python

                # looking at the type of the top hits
                genius = Genius(token)
                request = genius.search_genius_web('Andy Shauf The Party')
                for hit in request['sections'][0]['hits']:
                    print(hit['type'])

        """
        endpoint = "search/multi?"
        params = {'per_page': per_page, 'q': search_term}

        # This endpoint is not part of the API, requires different formatting
        url = "https://genius.com/api/" + endpoint + urlencode(params)
        response = requests.get(url, timeout=self.timeout)
        time.sleep(max(self._SLEEP_MIN, self.sleep_time))
        return response.json()['response'] if response else None


class Genius(API):
    """User-level interface with the Genius.com API.

    Args:
        client_access_token (:obj:`str`): API key provided by Genius.
        response_format (:obj:`str`, optional): API response format (dom, plain, html).
        timeout (:obj:`int`, optional): time before quitting on response (seconds).
        sleep_time (:obj:`str`, optional): time to wait between requests.
        verbose (:obj:`bool`, optional): Turn printed messages on or off.
        remove_section_headers (:obj:`bool`, optional): If `True`, removes [Chorus],
            [Bridge], etc. headers from lyrics.
        skip_non_songs (:obj:`bool`, optional): If `True`, attempts to
            skip non-songs (e.g. track listings).
        excluded_terms (:obj:`list`, optional): extra terms for flagging results
            as non-lyrics.
        replace_default_terms (:obj:`list`, optional): if True, replaces default
            excluded terms with user's. Default excluded terms are listed below.

    Attributes:
        verbose (:obj:`bool`, optional): Turn printed messages on or off.
        remove_section_headers (:obj:`bool`, optional): If `True`, removes [Chorus],
            [Bridge], etc. headers from lyrics.
        skip_non_songs (:obj:`bool`, optional): If `True`, attempts to
            skip non-songs (e.g. track listings).
        excluded_terms (:obj:`list`, optional): extra terms for flagging results
            as non-lyrics.
        replace_default_terms (:obj:`list`, optional): if True, replaces default
            excluded terms with user's.

    Returns:
        :class:`Genius`

    Note:
        Default excluded terms are the following regular expressions:
        :obj:`track\\s?list`, :obj:`album art(work)?`, :obj:`liner notes`,
        :obj:`booklet`, :obj:`credits`, :obj:`interview`, :obj:`skit`,
        :obj:`instrumental`, and :obj:`setlist`.

    """

    def __init__(self, client_access_token,
                 response_format='plain', timeout=5, sleep_time=0.5,
                 verbose=True, remove_section_headers=False,
                 skip_non_songs=True, excluded_terms=None,
                 replace_default_terms=False):
        # Genius Client Constructor

        super().__init__(client_access_token, response_format, timeout, sleep_time)
        self.verbose = verbose
        self.remove_section_headers = remove_section_headers
        self.skip_non_songs = skip_non_songs
        self.excluded_terms = excluded_terms
        self.replace_default_terms = replace_default_terms

    def _scrape_song_lyrics_from_url(self, url):
        """Uses BeautifulSoup to scrape song info off of a Genius song URL

        Args:
            url (:obj:`str`, optional): URL for the web page to scrape lyrics from.

        Returns:
            :obj:`str` \\|‌ :obj:`None`: If it can find the lyrics, otherwise `None`

        Note:
            This method removes the song headers based on the value of the
            :attr:`remove_section_headers` attribute.

        """
        page = requests.get(url)
        if page.status_code == 404:
            if self.verbose:
                print("Song URL returned 404.")
            return None

        # Scrape the song lyrics from the HTML
        html = BeautifulSoup(page.text, "html.parser")

        # Determine the class of the div
        old_div = html.find("div", class_="lyrics")
<<<<<<< HEAD
        new_div = html.find("div", class_=re.compile("^SongPageGrid-sc-1vi6xda-0 DGVcp Lyrics__Root-sc-1ynbvzw-0.*"))
=======

>>>>>>> 74eae9fe
        if old_div:
            lyrics = old_div.get_text()
        else:
            lyrics = ''
            for tag in html.find_all('div'):
                for attribute, value in list(tag.attrs.items()):
                    if attribute == 'class' and 'Lyrics__Root' in str(value):
                        lyrics = tag
                        break
                if lyrics:
                    break
            else:
                if self.verbose:
                    print("Couldn't find the lyrics section.")
                return None

            lyrics = lyrics.get_text('\n').replace('\n[', '\n\n[')

        if self.remove_section_headers:  # Remove [Verse], [Bridge], etc.
            lyrics = re.sub(r'(\[.*?\])*', '', lyrics)
            lyrics = re.sub('\n{2}', '\n', lyrics)  # Gaps between verses
        return lyrics.strip("\n")

    def _clean_str(self, s):
        """Returns a lowercase string with punctuation and bad chars removed."""
        return (s.translate(str.maketrans('', '', punctuation))
                .replace('\u200b', " ").strip().lower())

    def _result_is_lyrics(self, song_title):
        """Returns False if result from Genius is not actually song lyrics.

        Sets the :attr:`lyricsgenius.Genius.excluded_terms` and
        :attr:`lyricsgenius.Genius.replace_default_terms` as instance variables
        within the Genius class.

        Args:
            song_title (:obj:`str`, optional): Title of the song.

        Returns:
            :obj:`bool`: `True` if none of the terms are found in the song title.

        Note:
            Default excluded terms are the following: 'track\\s?list',
            'album art(work)?', 'liner notes', 'booklet', 'credits',
            'interview', 'skit', 'instrumental', and 'setlist'.

        """

        default_terms = ['track\\s?list', 'album art(work)?', 'liner notes',
                         'booklet', 'credits', 'interview', 'skit',
                         'instrumental', 'setlist']
        if self.excluded_terms:
            if self.replace_default_terms:
                default_terms = self.excluded_terms
            else:
                default_terms.extend(self.excluded_terms)

        expression = r"".join(["({})|".format(term) for term in default_terms])
        expression = expression.strip('|')
        regex = re.compile(expression, re.IGNORECASE)
        return not regex.search(self._clean_str(song_title))

    def _get_item_from_search_response(self, response, search_term, type_, result_type):
        """Returns either a :class:`lyricsgenius.Song` or
        :class:`lyricsgenius.artist.Artist` result from
        :meth:`Genius.search_genius_web`.

        This method tries to match the `hits` of the :obj:`response` to
            the :obj:`response_term`, and if it finds no match, returns the first hit
            if there are any.

        Args:
            response (:obj:`dict`): A response from
                :meth:‍‍‍‍`Genius.search_genius_web` to go through.
            search_term (:obj:`str`): The search term to match with the hit.
            type_ (:obj:`str`): Type of the hit we're looking for (e.g. song, artist).
            result_type (:obj:`str`): The part of the hit we want to match
                (e.g. song title, artist's name).

        Returns:
            :obj:‍‍`str` \\|‌ :obj:`None`:
            - `None` if there is no hit in the :obj:`response`.
            - The matched result if matching succeeds.
            - The first hit if the matching fails.

        """

        # Convert list to dictionary
        hits = response['sections'][0]['hits']

        # Check rest of results if top hit wasn't the search type
        sections = sorted(response['sections'],
                          key=lambda sect: sect['type'] == type_,
                          reverse=True)

        hits = [hit for section in sections
                for hit in section['hits']
                if hit['type'] == type_]

        for hit in hits:
            if hit['result'][result_type] == search_term:
                return hit['result']

        return hits[0]['result'] if hits else None

    def _result_is_match(self, result, title, artist=None):
        """Returns `True` if search result matches searched song."""
        result_title = self._clean_str(result['title'])
        title_is_match = result_title == self._clean_str(title)
        if not artist:
            return title_is_match
        result_artist = self._clean_str(result['primary_artist']['name'])
        return title_is_match and result_artist == self._clean_str(artist)

    def search_song(self, title, artist="", get_full_info=True):
        """Searches Genius.com for the lyrics to a specific song.

        Args:
            title (:obj:`str`): Song title to search for.
            artist (:obj:`str`, optional): Name of the artist.
            get_full_info (:obj:`bool`, optional): Get full info for each song (slower).

        Returns:
            :class:`Song <lyricsgenius.song.Song>` \\| :obj:`None`: On success,
            the song object is returned, otherwise `None`.

        Tip:
            Set :attr:`Genius.verbose` to `True` to read why the search fails.

        Examples:
            .. code:: python

                genius = Genius(token)
                artist = genius.search_artist('Andy Shauf', max_songs=0)
                song = genius.search_song('Toy You', artist.name)
                # same as: song = genius.search_song('To You', 'Andy Shauf')
                print(song['lyrics'])

        """
        if self.verbose:
            if artist:
                print('Searching for "{s}" by {a}...'.format(s=title, a=artist))
            else:
                print('Searching for "{s}"...'.format(s=title))
        search_term = "{s} {a}".format(s=title, a=artist).strip()
        response = self.search_genius_web(search_term)

        # Otherwise, move forward with processing the search results
        result = self._get_item_from_search_response(response, title, type_="song",
                                                     result_type="title")

        # Exit search if there were no results returned from API
        if not result:
            if self.verbose:
                print("No results found for: '{s}'".format(s=search_term))
            return None

        # Reject non-songs (Liner notes, track lists, etc.)
        valid = self._result_is_lyrics(result['title']) if self.skip_non_songs else True
        if not valid:
            if self.verbose:
                print('Specified song does not contain lyrics. Rejecting.')
            return None

        # Download full song info (an API call) unless told not to by user
        song_info = result.copy()
        if get_full_info:
            song_info.update(self.get_song(result['id'])['song'])
        lyrics = self._scrape_song_lyrics_from_url(song_info['url'])

        # Skip results when URL is a 404 or lyrics are missing
        if not lyrics:
            if self.verbose:
                print(('Specified song does not have a valid URL with lyrics.'
                       'Rejecting.'))
            return None

        # Return a Song object with lyrics if we've made it this far
        song = Song(song_info, lyrics)
        if self.verbose:
            print('Done.')
        return song

    def search_artist(self, artist_name, max_songs=None,
                      sort='popularity', per_page=20,
                      get_full_info=True,
                      allow_name_change=True,
                      artist_id=None,
                      include_features=False):
        """Searches Genius.com for songs by the specified artist.
        This method looks for the artist by the name or by the
        ID if it's provided. It returrns an :class:`Artist <lyricsgenius.artist.Artist>`
        object if the search is successful.
        If :obj:`allow_name_change` is True, the name of the artist is changed to the
        artist name on Genius.

        Args:
            artist_name (:obj:`str`): Name of the artist to search for.
            max_songs (obj:`int`, optional): Maximum number of songs to search for.
            sort (:obj:`str`, optional): Sort by 'title' or 'popularity'.
            per_page (:obj:`int`, optional): Number of results to return
                per search page. It can't be more than 50.
            get_full_info (:obj:`bool`, optional): Get full info for each song (slower).
            allow_name_change (:obj:`bool`, optional): If True, search attempts to
                switch to intended artist name.
            artist_id (:obj:`int`, optional): Allows user to pass an artist ID.
            include_features (:obj:`bool`, optional): If True, includes tracks
                featuring the artist.

        Returns:
            :class:`Artist <lyricsgenius.artist.Artist>`: Artist object containing
            artist's songs.

        Examples:
            .. code:: python

                # printing the lyrics of all of the artist's songs
                genius = Genius(token)
                artist = genius.search_artist('Andy Shauf')
                for song in artist.songs:
                    print(song.lyrics)

            Visit :class:`Aritst <lyricsgenius.artist.Artist>` for more examples.
        """
        def find_artist_id(search_term):
            """Finds the ID of the artist, returns the first
            result if none match the search term or returns
            ‍None‍‍ if there were not results

            """
            if self.verbose:
                print('Searching for songs by {0}...\n'.format(search_term))

            # Perform a Genius API search for the artist
            found_artist = None
            response = self.search_genius_web(search_term)
            found_artist = self._get_item_from_search_response(response,
                                                               search_term,
                                                               type_="artist",
                                                               result_type="name")

            # Exit the search if we couldn't find an artist by the given name
            if not found_artist:
                if self.verbose:
                    print("No results found for '{a}'.".format(a=search_term))
                return None
            # Assume the top search result is the intended artist
            return found_artist['id']

        # Get the artist ID (or use the one supplied)
        artist_id = artist_id if artist_id else find_artist_id(artist_name)
        if not artist_id:
            return None

        artist_info = self.get_artist(artist_id)
        found_name = artist_info['artist']['name']
        if found_name != artist_name and allow_name_change:
            if self.verbose:
                print("Changing artist name to '{a}'".format(a=found_name))
            artist_name = found_name

        # Create the Artist object
        artist = Artist(artist_info)
        # Download each song by artist, stored as Song objects in Artist object
        page = 1
        reached_max_songs = True if max_songs == 0 else False
        while not reached_max_songs:
            songs_on_page = self.get_artist_songs(artist_id, sort, per_page, page)

            # Loop through each song on page of search results
            for song_info in songs_on_page['songs']:
                # Check if song is valid (e.g. has title, contains lyrics)
                has_title = ('title' in song_info)
                has_lyrics = self._result_is_lyrics(song_info['title'])
                valid = has_title and (has_lyrics or (not self.skip_non_songs))

                # Reject non-song results (e.g. Linear Notes, Tracklists, etc.)
                if not valid:
                    if self.verbose:
                        s = song_info['title'] if has_title else "MISSING TITLE"
                        print('"{s}" is not valid. Skipping.'.format(s=s))
                    continue

                # Create the Song object from lyrics and metadata
                lyrics = self._scrape_song_lyrics_from_url(song_info['url'])
                if get_full_info:
                    info = self.get_song(song_info['id'])
                else:
                    info = {'song': song_info}
                song = Song(info, lyrics)

                # Attempt to add the Song to the Artist
                result = artist.add_song(song, verbose=False,
                                         include_features=include_features)
                if result == 0 and self.verbose:
                    print('Song {n}: "{t}"'.format(n=artist.num_songs,
                                                   t=song.title))

                # Exit search if the max number of songs has been met
                reached_max_songs = max_songs and artist.num_songs >= max_songs
                if reached_max_songs:
                    if self.verbose:
                        print(('\nReached user-specified song limit ({m}).'
                               .format(m=max_songs)))
                    break

            # Move on to next page of search results
            page = songs_on_page['next_page']
            if page is None:
                break  # Exit search when last page is reached

        if self.verbose:
            print('Done. Found {n} songs.'.format(n=artist.num_songs))
        return artist

    def save_artists(self, artists, filename="artist_lyrics", overwrite=False):
        """Saves lyrics from multiple Artist objects as JSON object.

        Args:
            artists (:obj:`list`): List of :class:`Artist <lyricsgenius.artist.Artist>`
                objects to save lyrics from.
            filename (:obj:`str`, optional): Name of the output file.
            overwrite (:obj:`bool`, optional): Overwrites preexisting file if `True`.
                Otherwise prompts user for input.

        Examples:
            .. code:: python

                genius = Genius(token)
                a = search_artist('Andy Shauf')
                b = search_artist('Queen', max_song=10)
                c = search_artist('The Beatles', max_songs=1)

                genius.save_artists(artists=[a, b, c], filename='abc', overwrite=True)

        """
        if isinstance(artists, Artist):
            artists = [artists]

        # Create a temporary directory for lyrics
        start = time.time()
        tmp_dir = 'tmp_lyrics'
        if not os.path.isdir(tmp_dir):
            os.mkdir(tmp_dir)
            count = 0
        else:
            count = len(os.listdir(tmp_dir))

        # Check if file already exists
        if os.path.isfile(filename + ".json") and not overwrite:
            msg = "{f} already exists. Overwrite?\n(y/n): ".format(f=filename)
            if input(msg).lower() != "y":
                print("Leaving file in place. Exiting.")
                os.rmdir(tmp_dir)
                return

        # Extract each artist's lyrics in json format
        all_lyrics = {'artists': []}
        for n, artist in enumerate(artists):
            if isinstance(artist, Artist):
                all_lyrics['artists'].append({})
                f = "tmp_{n}_{a}".format(n=count + n,
                                         a=artist.name.replace(" ", ""))
                tmp_file = os.path.join(tmp_dir, f)
                if self.verbose:
                    print(tmp_file)
                all_lyrics['artists'][-1] = artist.save_lyrics(overwrite=True)

        # Save all of the lyrics
        with open(filename + '.json', 'w') as outfile:
            json.dump(all_lyrics, outfile)

        # Delete the temporary directory
        shutil.rmtree(tmp_dir)
        elapsed = (time.time() - start) / 60 / 60
        print("Time elapsed: {t} hours".format(t=elapsed))<|MERGE_RESOLUTION|>--- conflicted
+++ resolved
@@ -384,29 +384,13 @@
         html = BeautifulSoup(page.text, "html.parser")
 
         # Determine the class of the div
-        old_div = html.find("div", class_="lyrics")
-<<<<<<< HEAD
-        new_div = html.find("div", class_=re.compile("^SongPageGrid-sc-1vi6xda-0 DGVcp Lyrics__Root-sc-1ynbvzw-0.*"))
-=======
-
->>>>>>> 74eae9fe
-        if old_div:
-            lyrics = old_div.get_text()
+        div = html.find("div", class_=re.compile("^lyrics$|Lyrics__Root")
+        if div:
+            lyrics = div.get_text('\n').replace('\n[', '\n\n[')
         else:
-            lyrics = ''
-            for tag in html.find_all('div'):
-                for attribute, value in list(tag.attrs.items()):
-                    if attribute == 'class' and 'Lyrics__Root' in str(value):
-                        lyrics = tag
-                        break
-                if lyrics:
-                    break
-            else:
-                if self.verbose:
-                    print("Couldn't find the lyrics section.")
-                return None
-
-            lyrics = lyrics.get_text('\n').replace('\n[', '\n\n[')
+            if self.verbose:
+                print("Couldn't find the lyrics section.")
+            return None
 
         if self.remove_section_headers:  # Remove [Verse], [Bridge], etc.
             lyrics = re.sub(r'(\[.*?\])*', '', lyrics)
