# GeniusAPI
# John W. Miller
# See LICENSE for details

"""API documentation: https://docs.genius.com/"""

import os
import re
import requests
from requests.exceptions import Timeout
from urllib.parse import urlencode
import shutil
import json
from bs4 import BeautifulSoup
from string import punctuation
import time

from lyricsgenius.song import Song
from lyricsgenius.artist import Artist


class API(object):
    """Genius API.
    The :obj:`API` class is in charge of making all the requests
    to the developers' API, and the public API.
    Use the methods of this class if you already have information
    such as song ID to make direct requests to the API. Otherwise
    the :class:`Genius` class provides a friendlier front-end
    to search and retrieve data from Genius.com.

    | All methods of this class are available through the :class:`Genius` class.

    Args:
        client_access_token (:obj:`str`): API key provided by Genius.
        response_format (:obj:`str`, optional): API response format (dom, plain, html).
        timeout (:obj:`int`, optional): time before quitting on response (seconds).
        sleep_time (:obj:`str`, optional): time to wait between requests.

    Attributes:
        response_format (:obj:`str`, optional): API response format (dom, plain, html).
        timeout (:obj:`int`, optional): time before quitting on response (seconds).
        sleep_time (:obj:`str`, optional): time to wait between requests.

    Returns:
        :class:`API`: An object of the `API` class.

    """

    # Create a persistent requests connection
    _session = requests.Session()
    _session.headers = {'application': 'LyricsGenius',
                        'User-Agent': 'https://github.com/johnwmillr/LyricsGenius'}
    _SLEEP_MIN = 0.2  # Enforce minimum wait time between API calls (seconds)

    def __init__(self, client_access_token,
                 response_format='plain', timeout=5, sleep_time=0.5):
        # Genius API Constructor

        self._ACCESS_TOKEN = client_access_token
        self._session.headers['authorization'] = 'Bearer ' + self._ACCESS_TOKEN
        self.response_format = response_format.lower()
        self.api_root = 'https://api.genius.com/'
        self.timeout = timeout
        self.sleep_time = sleep_time

    def _make_request(self, path, method='GET', params_=None):
        """Makes a request to the API."""
        uri = self.api_root + path

        params_ = params_ if params_ else {}
        params_['text_format'] = self.response_format

        # Make the request
        response = None
        try:
            response = self._session.request(method, uri,
                                             timeout=self.timeout,
                                             params=params_)
        except Timeout as e:
            print("Timeout raised and caught:\n{e}".format(e=e))

        # Enforce rate limiting
        time.sleep(max(self._SLEEP_MIN, self.sleep_time))
        return response.json()['response'] if response else None

    def get_song(self, id_):
        """Gets data for a specific song.

        Args:
            id\\_ (:obj:`int`): Genius song ID

        Returns:
            :obj:`dict`: Song details from Genius.

        Examples:
            .. code:: python

                genius = Genius(token)
                song = genius.get_song(2857381)
                print(song['full_title'])

        Note:
            This pure API method is used for fetching songs when you have their ID,
            and only makes a request to the API, therefore provides no lyrics.
            If you want the lyrics as well, use :meth:`Genius.search_song` instead.

        """
        endpoint = "songs/{id}".format(id=id_)
        return self._make_request(endpoint)

    def get_artist(self, id_):
        """Gets data for a specific artist.

        Args:
            id_ (:obj:`int`): Genius artist ID

        Returns:
            :obj:`dict`

        Examples:
            .. code:: python

                genius = Genius(token)
                artist = genius.get_artist(380491)
                print(artist['name'])

        """
        endpoint = "artists/{id}".format(id=id_)
        return self._make_request(endpoint)

    def get_artist_songs(self, id_, sort='title', per_page=20, page=1):
        """Documents (songs) for the artist specified.

        Args:
            id_ (:obj:`int`): Genius artist ID
            sort (:obj:`str`, optional): Sorting preference.
                Either based on 'title' or 'popularity'.
            per_page (:obj:`str`, optional): Number of results to
                return per request. It can't be more than 50.
            page (:obj:`int`, optional): Paginated offset (number of the page).

        Returns:
            :obj:`dict`

        Examples:
            .. code:: python

                # getting all artist songs based on popularity
                genius = Genius(token)
                page = 1
                songs = []
                while page:
                    request = genius.get_artist_songs(380491,
                                                        sort='popularity',
                                                        per_page=50,
                                                        page=page)
                songs.extend(request['songs'])
                page = request['next_page']
                least_popular_song = songs[-1]['title']


                # getting songs 11-15
                songs = genius.get_artist_songs(380491, per_page=5, page=3)

        """
        endpoint = "artists/{id}/songs".format(id=id_)
        params = {'sort': sort, 'per_page': per_page, 'page': page}
        return self._make_request(endpoint, params_=params)

    def get_referents(self, song_id=None, web_page_id=None,
                      created_by_id=None, per_page=20, page=1):
        """Gets song's referents

        Args:
            song_id (:obj:`int`, optional): song ID
            web_page_id (:obj:`int`, optional): web page ID
            created_by_id (:obj:`int`, optional): User ID of the contributer
                who created the annotation(s).
            per_page (:obj:`int`, optional): Number of results to
                return per page. It can't be more than 50.

        Returns:
            :obj:`dict`

        Note:
            You may pass only one of :obj:`song_id` and
            :obj:`web_page_id`, not both.

        Examples:
            .. code:: python

                # getting all verified annotations of a song (artist annotations)
                genius = Genius(token)
                request = genius.get_referents(song_id=235729,
                                                per_page=50)
                verified = [y for x in request['referents']
                            for y in x['annotations'] if y['verified']]
        """
        msg = "Must supply `song_id`, `web_page_id`, or `created_by_id`."
        assert any([song_id, web_page_id, created_by_id]), msg
        if song_id or web_page_id:
            msg = "Pass only one of `song_id` and `web_page_id`, not both."
            assert bool(song_id) ^ bool(web_page_id), msg

        # Construct the URI
        endpoint = "referents?"
        params = {'song_id': song_id, 'web_page_id': web_page_id,
                  'created_by_id': created_by_id,
                  'per_page': per_page, 'page': page}
        return self._make_request(endpoint, params_=params)

    def get_annotation(self, id_):
        """Gets data for a specific annotation.

        Args:
            id_ (:obj:`int`): annotation ID

        Returns:
            :obj:`dict`

        """
        endpoint = "annotations/{id}".format(id=id_)
        return self._make_request(endpoint)

    def get_song_annotations(self, song_id):
        """Return song's annotations with associated fragment in list of tuple.

        Args:
            song_id (:obj:`int`): song ID

        Returns:
            :obj:`list`: list of tuples(fragment, [annotations])

        Note:
            This method uses :meth:`Genius.get_referents`, but provides convenient
            access to fragments (annotated text) and the corresponding
            annotations (Some fragments may have more than one annotation,
            because sometimes both artists and Genius users annotate them).

        """
        referents = self.get_referents(song_id=song_id)["referents"]
        all_annotations = []  # list of tuples(fragment, annotations[])
        for r in referents:
            fragment = r["fragment"]
            annotations = []
            for a in r["annotations"]:
                annotations.append(a["body"]["plain"])
            all_annotations.append((fragment, annotations))
        return all_annotations

    def search_genius(self, search_term):
        """Searches documents hosted on Genius.

        Regardless of the :obj:`search_term` this method
        only returns songs.

        Args:
            search_term (:obj:`str`): A term to search on Genius

        Returns:
            :obj:`dict`

        """
        endpoint = "search/"
        params = {'q': search_term}
        return self._make_request(endpoint, params_=params)

    def search_genius_web(self, search_term, per_page=5):
        """Uses the web-version of Genius search.
        This method makes a request to the public API.

        Args:
            search_term (:obj:`str`): A term to search on Genius.
            per_page (:obj:`int`, optional): Number of results to
                return per page. It can't be more than 50.

        Returns:
            :obj:`dict` \\| :obj:`None`: If there is a response, otherwise `None`.

        Tip:
            This method returns various sections including: :obj:`top_hit`,
            :obj:`song`, :obj:`lyric`, :obj:`album`, :obj:`video`,
            :obj:`article`, :obj:`user`.

            This method is especially useful for searching Genius and
            accessing the top results of each section e.g. searching
            for a song by lyrics.

        Examples:
            .. code:: python

                # looking at the type of the top hits
                genius = Genius(token)
                request = genius.search_genius_web('Andy Shauf The Party')
                for hit in request['sections'][0]['hits']:
                    print(hit['type'])

        """
        endpoint = "search/multi?"
        params = {'per_page': per_page, 'q': search_term}

        # This endpoint is not part of the API, requires different formatting
        url = "https://genius.com/api/" + endpoint + urlencode(params)
        response = requests.get(url, timeout=self.timeout)
        time.sleep(max(self._SLEEP_MIN, self.sleep_time))
        return response.json()['response'] if response else None


class Genius(API):
    """User-level interface with the Genius.com API.

    Args:
        client_access_token (:obj:`str`): API key provided by Genius.
        response_format (:obj:`str`, optional): API response format (dom, plain, html).
        timeout (:obj:`int`, optional): time before quitting on response (seconds).
        sleep_time (:obj:`str`, optional): time to wait between requests.
        verbose (:obj:`bool`, optional): Turn printed messages on or off.
        remove_section_headers (:obj:`bool`, optional): If `True`, removes [Chorus],
            [Bridge], etc. headers from lyrics.
        skip_non_songs (:obj:`bool`, optional): If `True`, attempts to
            skip non-songs (e.g. track listings).
        excluded_terms (:obj:`list`, optional): extra terms for flagging results
            as non-lyrics.
        replace_default_terms (:obj:`list`, optional): if True, replaces default
            excluded terms with user's. Default excluded terms are listed below.

    Attributes:
        verbose (:obj:`bool`, optional): Turn printed messages on or off.
        remove_section_headers (:obj:`bool`, optional): If `True`, removes [Chorus],
            [Bridge], etc. headers from lyrics.
        skip_non_songs (:obj:`bool`, optional): If `True`, attempts to
            skip non-songs (e.g. track listings).
        excluded_terms (:obj:`list`, optional): extra terms for flagging results
            as non-lyrics.
        replace_default_terms (:obj:`list`, optional): if True, replaces default
            excluded terms with user's.

    Returns:
        :class:`Genius`

    Note:
        Default excluded terms are the following regular expressions:
        :obj:`track\\s?list`, :obj:`album art(work)?`, :obj:`liner notes`,
        :obj:`booklet`, :obj:`credits`, :obj:`interview`, :obj:`skit`,
        :obj:`instrumental`, and :obj:`setlist`.

    """

    def __init__(self, client_access_token,
                 response_format='plain', timeout=5, sleep_time=0.5,
                 verbose=True, remove_section_headers=False,
                 skip_non_songs=True, excluded_terms=None,
                 replace_default_terms=False):
        # Genius Client Constructor

        super().__init__(client_access_token, response_format, timeout, sleep_time)
        self.verbose = verbose
        self.remove_section_headers = remove_section_headers
        self.skip_non_songs = skip_non_songs
        self.excluded_terms = excluded_terms
        self.replace_default_terms = replace_default_terms

    def _scrape_song_lyrics_from_url(self, url):
        """Uses BeautifulSoup to scrape song info off of a Genius song URL

        Args:
            url (:obj:`str`, optional): URL for the web page to scrape lyrics from.

        Returns:
            :obj:`str` \\|‌ :obj:`None`: If it can find the lyrics, otherwise `None`

        Note:
            This method removes the song headers based on the value of the
            :attr:`remove_section_headers` attribute.

        """
        page = requests.get(url)
        if page.status_code == 404:
            if self.verbose:
                print("Song URL returned 404.")
            return None

        # Scrape the song lyrics from the HTML
        html = BeautifulSoup(page.text, "html.parser")

        # Determine the class of the div
        old_div = html.find("div", class_="lyrics")

        if old_div:
            lyrics = old_div.get_text()
        else:
            lyrics = ''
            for tag in html.find_all('div'):
                for attribute, value in list(tag.attrs.items()):
                    if attribute == 'class' and 'Lyrics__Root' in str(value):
                        lyrics = tag
                        break
                if lyrics:
                    break
            else:
                if self.verbose:
                    print("Couldn't find the lyrics section.")
                return None

            lyrics = lyrics.get_text('<br/>').replace('<br/>', '\n')

        if self.remove_section_headers:  # Remove [Verse], [Bridge], etc.
            lyrics = re.sub(r'(\[.*?\])*', '', lyrics)
            lyrics = re.sub('\n{2}', '\n', lyrics)  # Gaps between verses
        return lyrics.strip("\n")

    def _clean_str(self, s):
        """Returns a lowercase string with punctuation and bad chars removed."""
        return (s.translate(str.maketrans('', '', punctuation))
                .replace('\u200b', " ").strip().lower())

    def _result_is_lyrics(self, song_title):
        """Returns False if result from Genius is not actually song lyrics.

        Sets the :attr:`lyricsgenius.Genius.excluded_terms` and
        :attr:`lyricsgenius.Genius.replace_default_terms` as instance variables
        within the Genius class.

        Args:
            song_title (:obj:`str`, optional): Title of the song.

        Returns:
            :obj:`bool`: `True` if none of the terms are found in the song title.

        Note:
            Default excluded terms are the following: 'track\\s?list',
            'album art(work)?', 'liner notes', 'booklet', 'credits',
            'interview', 'skit', 'instrumental', and 'setlist'.

        """

        default_terms = ['track\\s?list', 'album art(work)?', 'liner notes',
                         'booklet', 'credits', 'interview', 'skit',
                         'instrumental', 'setlist']
        if self.excluded_terms:
            if self.replace_default_terms:
                default_terms = self.excluded_terms
            else:
                default_terms.extend(self.excluded_terms)

        expression = r"".join(["({})|".format(term) for term in default_terms])
        expression = expression.strip('|')
        regex = re.compile(expression, re.IGNORECASE)
        return not regex.search(self._clean_str(song_title))

    def _get_item_from_search_response(self, response, search_term, type_, result_type):
        """Returns either a :class:`lyricsgenius.Song` or
        :class:`lyricsgenius.artist.Artist` result from
        :meth:`Genius.search_genius_web`.

        This method tries to match the `hits` of the :obj:`response` to
            the :obj:`response_term`, and if it finds no match, returns the first hit
            if there are any.

        Args:
            response (:obj:`dict`): A response from
                :meth:‍‍‍‍`Genius.search_genius_web` to go through.
            search_term (:obj:`str`): The search term to match with the hit.
            type_ (:obj:`str`): Type of the hit we're looking for (e.g. song, artist).
            result_type (:obj:`str`): The part of the hit we want to match
                (e.g. song title, artist's name).

        Returns:
            :obj:‍‍`str` \\|‌ :obj:`None`:
            - `None` if there is no hit in the :obj:`response`.
            - The matched result if matching succeeds.
            - The first hit if the matching fails.

        """

        # Convert list to dictionary
        hits = response['sections'][0]['hits']

        # Check rest of results if top hit wasn't the search type
        sections = sorted(response['sections'],
                          key=lambda sect: sect['type'] == type_,
                          reverse=True)

        hits = [hit for section in sections
                for hit in section['hits']
                if hit['type'] == type_]

        for hit in hits:
            if hit['result'][result_type] == search_term:
                return hit['result']

        return hits[0]['result'] if hits else None

    def _result_is_match(self, result, title, artist=None):
        """Returns `True` if search result matches searched song."""
        result_title = self._clean_str(result['title'])
        title_is_match = result_title == self._clean_str(title)
        if not artist:
            return title_is_match
        result_artist = self._clean_str(result['primary_artist']['name'])
        return title_is_match and result_artist == self._clean_str(artist)

    def search_song(self, title, artist="", get_full_info=True):
        """Searches Genius.com for the lyrics to a specific song.

        Args:
            title (:obj:`str`): Song title to search for.
            artist (:obj:`str`, optional): Name of the artist.
            get_full_info (:obj:`bool`, optional): Get full info for each song (slower).

        Returns:
            :class:`Song <lyricsgenius.song.Song>` \\| :obj:`None`: On success,
            the song object is returned, otherwise `None`.

        Tip:
            Set :attr:`Genius.verbose` to `True` to read why the search fails.

        Examples:
            .. code:: python

                genius = Genius(token)
                artist = genius.search_artist('Andy Shauf', max_songs=0)
                song = genius.search_song('Toy You', artist.name)
                # same as: song = genius.search_song('To You', 'Andy Shauf')
                print(song['lyrics'])

        """
        if self.verbose:
            if artist:
                print('Searching for "{s}" by {a}...'.format(s=title, a=artist))
            else:
                print('Searching for "{s}"...'.format(s=title))
        search_term = "{s} {a}".format(s=title, a=artist).strip()
        response = self.search_genius_web(search_term)

        # Otherwise, move forward with processing the search results
        result = self._get_item_from_search_response(response, title, type_="song",
                                                     result_type="title")

        # Exit search if there were no results returned from API
        if not result:
            if self.verbose:
                print("No results found for: '{s}'".format(s=search_term))
            return None

        # Reject non-songs (Liner notes, track lists, etc.)
        valid = self._result_is_lyrics(result['title']) if self.skip_non_songs else True
        if not valid:
            if self.verbose:
                print('Specified song does not contain lyrics. Rejecting.')
            return None

        # Download full song info (an API call) unless told not to by user
        song_info = result.copy()
        if get_full_info:
            song_info.update(self.get_song(result['id'])['song'])
        lyrics = self._scrape_song_lyrics_from_url(song_info['url'])

        # Skip results when URL is a 404 or lyrics are missing
        if not lyrics:
            if self.verbose:
                print(('Specified song does not have a valid URL with lyrics.'
                       'Rejecting.'))
            return None

        # Return a Song object with lyrics if we've made it this far 
        song = Song(song_info, lyrics)
        if self.verbose:
            print('Done.')
        return song

    def search_artist(self, artist_name, max_songs=None,
                      sort='popularity', per_page=20,
                      get_full_info=True,
                      allow_name_change=True,
<<<<<<< HEAD
                      artist_id=None):
        """Searches Genius.com for songs by the specified artist.
        This method looks for the artist by the name or by the
        ID if it's provided. It returrns an :class:`Artist <lyricsgenius.artist.Artist>`
        object if the search is successful.
        If :obj:`allow_name_change` is True, the name of the artist is changed to the
        artist name on Genius.

        Args:
            artist_name (:obj:`str`): Name of the artist to search for.
            max_songs (obj:`int`, optional): Maximum number of songs to search for.
            sort (:obj:`str`, optional): Sort by 'title' or 'popularity'.
            per_page (:obj:`int`, optional): Number of results to return
                per search page. It can't be more than 50.
            get_full_info (:obj:`bool`, optional): Get full info for each song (slower).
            allow_name_change (:obj:`bool`, optional): If True, search attempts to
                switch to intended artist name.
            artist_id (:obj:`int`, optional): Allows user to pass an artist ID.

        Returns:
            :class:`Artist <lyricsgenius.artist.Artist>`: Artist object containing
            artist's songs.

        Examples:
            .. code:: python

                # printing thel lyrics of all of the artist's songs
                genius = Genius(token)
                artist = genius.search_artist('Andy Shauf')
                for song in artist.songs:
                    print(song.lyrics)

            Visit :class:`Aritst <lyricsgenius.artist.Artist>` for more examples.

=======
                      artist_id=None,
                      include_features=False):
        """Search Genius.com for songs by the specified artist.
        Returns an Artist object containing artist's songs.
        :param artist_name: Name of the artist to search for
        :param max_songs: Maximum number of songs to search for
        :param sort: Sort by 'title' or 'popularity'
        :param per_page: Number of results to return per search page
        :param get_full_info: Get full info for each song (slower)
        :param allow_name_change: (bool) If True, search attempts to
                                  switch to intended artist name.
        :param artist_id: Allows user to pass a Genius.com artist ID.
>>>>>>> c1f6f649
        """
        def find_artist_id(search_term):
            """Finds the ID of the artist, returns the first
            result if none match the search term or returns
            ‍None‍‍ if there were not results

            """
            if self.verbose:
                print('Searching for songs by {0}...\n'.format(search_term))

            # Perform a Genius API search for the artist
            found_artist = None
            response = self.search_genius_web(search_term)
            found_artist = self._get_item_from_search_response(response,
                                                               search_term,
                                                               type_="artist",
                                                               result_type="name")

            # Exit the search if we couldn't find an artist by the given name
            if not found_artist:
                if self.verbose:
                    print("No results found for '{a}'.".format(a=search_term))
                return None
            # Assume the top search result is the intended artist
            return found_artist['id']

        # Get the artist ID (or use the one supplied)
        artist_id = artist_id if artist_id else find_artist_id(artist_name)
        if not artist_id:
            return None

        artist_info = self.get_artist(artist_id)
        found_name = artist_info['artist']['name']
        if found_name != artist_name and allow_name_change:
            if self.verbose:
                print("Changing artist name to '{a}'".format(a=found_name))
            artist_name = found_name

        # Create the Artist object
        artist = Artist(artist_info)
        # Download each song by artist, stored as Song objects in Artist object
        page = 1
        reached_max_songs = True if max_songs == 0 else False
        while not reached_max_songs:
            songs_on_page = self.get_artist_songs(artist_id, sort, per_page, page)

            # Loop through each song on page of search results
            for song_info in songs_on_page['songs']:
                # Check if song is valid (e.g. has title, contains lyrics)
                has_title = ('title' in song_info)
                has_lyrics = self._result_is_lyrics(song_info['title'])
                valid = has_title and (has_lyrics or (not self.skip_non_songs))

                # Reject non-song results (e.g. Linear Notes, Tracklists, etc.)
                if not valid:
                    if self.verbose:
                        s = song_info['title'] if has_title else "MISSING TITLE"
                        print('"{s}" is not valid. Skipping.'.format(s=s))
                    continue

                # Create the Song object from lyrics and metadata
                lyrics = self._scrape_song_lyrics_from_url(song_info['url'])
                if get_full_info:
                    info = self.get_song(song_info['id'])
                else:
                    info = {'song': song_info}
                song = Song(info, lyrics)

                # Attempt to add the Song to the Artist
                result = artist.add_song(song, verbose=False, include_features=include_features)
                if result == 0 and self.verbose:
                    print('Song {n}: "{t}"'.format(n=artist.num_songs,
                                                   t=song.title))

                # Exit search if the max number of songs has been met
                reached_max_songs = max_songs and artist.num_songs >= max_songs
                if reached_max_songs:
                    if self.verbose:
                        print(('\nReached user-specified song limit ({m}).'
                               .format(m=max_songs)))
                    break

            # Move on to next page of search results
            page = songs_on_page['next_page']
            if page is None:
                break  # Exit search when last page is reached

        if self.verbose:
            print('Done. Found {n} songs.'.format(n=artist.num_songs))
        return artist

    def save_artists(self, artists, filename="artist_lyrics", overwrite=False):
        """Saves lyrics from multiple Artist objects as JSON object.

        Args:
            artists (:obj:`list`): List of :class:`Artist <lyricsgenius.artist.Artist>`
                objects to save lyrics from.
            filename (:obj:`str`, optional): Name of the output file.
            overwrite (:obj:`bool`, optional): Overwrites preexisting file if `True`.
                Otherwise prompts user for input.

        Examples:
            .. code:: python

                genius = Genius(token)
                a = search_artist('Andy Shauf')
                b = search_artist('Queen', max_song=10)
                c = search_artist('The Beatles', max_songs=1)

                genius.save_artists(artists=[a, b, c], filename='abc', overwrite=True)

        """
        if isinstance(artists, Artist):
            artists = [artists]

        # Create a temporary directory for lyrics
        start = time.time()
        tmp_dir = 'tmp_lyrics'
        if not os.path.isdir(tmp_dir):
            os.mkdir(tmp_dir)
            count = 0
        else:
            count = len(os.listdir(tmp_dir))

        # Check if file already exists
        if os.path.isfile(filename + ".json") and not overwrite:
            msg = "{f} already exists. Overwrite?\n(y/n): ".format(f=filename)
            if input(msg).lower() != "y":
                print("Leaving file in place. Exiting.")
                os.rmdir(tmp_dir)
                return

        # Extract each artist's lyrics in json format
        all_lyrics = {'artists': []}
        for n, artist in enumerate(artists):
            if isinstance(artist, Artist):
                all_lyrics['artists'].append({})
                f = "tmp_{n}_{a}".format(n=count + n,
                                         a=artist.name.replace(" ", ""))
                tmp_file = os.path.join(tmp_dir, f)
                if self.verbose:
                    print(tmp_file)
                all_lyrics['artists'][-1] = artist.save_lyrics(overwrite=True)

        # Save all of the lyrics
        with open(filename + '.json', 'w') as outfile:
            json.dump(all_lyrics, outfile)

        # Delete the temporary directory
        shutil.rmtree(tmp_dir)
        elapsed = (time.time() - start) / 60 / 60
        print("Time elapsed: {t} hours".format(t=elapsed))<|MERGE_RESOLUTION|>--- conflicted
+++ resolved
@@ -573,8 +573,8 @@
                       sort='popularity', per_page=20,
                       get_full_info=True,
                       allow_name_change=True,
-<<<<<<< HEAD
-                      artist_id=None):
+                      artist_id=None,
+                      include_features=False):
         """Searches Genius.com for songs by the specified artist.
         This method looks for the artist by the name or by the
         ID if it's provided. It returrns an :class:`Artist <lyricsgenius.artist.Artist>`
@@ -592,6 +592,8 @@
             allow_name_change (:obj:`bool`, optional): If True, search attempts to
                 switch to intended artist name.
             artist_id (:obj:`int`, optional): Allows user to pass an artist ID.
+            include_features (:obj:`bool`, optional): If True, includes tracks
+                featuring the artist.
 
         Returns:
             :class:`Artist <lyricsgenius.artist.Artist>`: Artist object containing
@@ -600,28 +602,13 @@
         Examples:
             .. code:: python
 
-                # printing thel lyrics of all of the artist's songs
+                # printing the lyrics of all of the artist's songs
                 genius = Genius(token)
                 artist = genius.search_artist('Andy Shauf')
                 for song in artist.songs:
                     print(song.lyrics)
 
             Visit :class:`Aritst <lyricsgenius.artist.Artist>` for more examples.
-
-=======
-                      artist_id=None,
-                      include_features=False):
-        """Search Genius.com for songs by the specified artist.
-        Returns an Artist object containing artist's songs.
-        :param artist_name: Name of the artist to search for
-        :param max_songs: Maximum number of songs to search for
-        :param sort: Sort by 'title' or 'popularity'
-        :param per_page: Number of results to return per search page
-        :param get_full_info: Get full info for each song (slower)
-        :param allow_name_change: (bool) If True, search attempts to
-                                  switch to intended artist name.
-        :param artist_id: Allows user to pass a Genius.com artist ID.
->>>>>>> c1f6f649
         """
         def find_artist_id(search_term):
             """Finds the ID of the artist, returns the first
@@ -691,7 +678,9 @@
                 song = Song(info, lyrics)
 
                 # Attempt to add the Song to the Artist
-                result = artist.add_song(song, verbose=False, include_features=include_features)
+                result = artist.add_song(song, verbose=False, 
+                                         
+                                         atures=include_features)
                 if result == 0 and self.verbose:
                     print('Song {n}: "{t}"'.format(n=artist.num_songs,
                                                    t=song.title))
