--- conflicted
+++ resolved
@@ -1,12 +1,7 @@
 import time
 
 import requests
-<<<<<<< HEAD
-from requests.exceptions import Timeout
-=======
 from requests.exceptions import HTTPError, Timeout
-import time
->>>>>>> ab03bccd
 
 
 class Sender(object):
