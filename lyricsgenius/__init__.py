# GeniusAPI
# John W. Miller
# See LICENSE for details

import sys
assert sys.version_info[0] == 3, "LyricsGenius requires Python 3."
from lyricsgenius.api import Genius

"""A library that provides a Python interface to the Genius API"""

__author__ = 'John W. Miller'
__url__ = 'https://github.com/johnwmillr/LyricsGenius'
__description__ = 'A Python wrapper around the Genius API'
__license__ = 'MIT'
<<<<<<< HEAD
__version__ = '1.7.1'
=======
__version__ = '1.8.1'
>>>>>>> 85de3007
<|MERGE_RESOLUTION|>--- conflicted
+++ resolved
@@ -12,8 +12,4 @@
 __url__ = 'https://github.com/johnwmillr/LyricsGenius'
 __description__ = 'A Python wrapper around the Genius API'
 __license__ = 'MIT'
-<<<<<<< HEAD
-__version__ = '1.7.1'
-=======
-__version__ = '1.8.1'
->>>>>>> 85de3007
+__version__ = '1.8.2'