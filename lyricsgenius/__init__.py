# GeniusAPI
# John W. Miller
# See LICENSE for details

import sys
assert sys.version_info[0] == 3, "LyricsGenius requires Python 3."
from lyricsgenius.genius import Genius
from lyricsgenius.api import API, PublicAPI

"""A library that provides a Python interface to the Genius API"""

__author__ = 'John W. Miller'
__url__ = 'https://github.com/johnwmillr/LyricsGenius'
__description__ = 'A Python wrapper around the Genius API'
__license__ = 'MIT'
<<<<<<< HEAD
__version__ = '2.0.2'
=======
__version__ = '2.0.1'
>>>>>>> 1cd8dff4
<|MERGE_RESOLUTION|>--- conflicted
+++ resolved
@@ -13,8 +13,4 @@
 __url__ = 'https://github.com/johnwmillr/LyricsGenius'
 __description__ = 'A Python wrapper around the Genius API'
 __license__ = 'MIT'
-<<<<<<< HEAD
-__version__ = '2.0.2'
-=======
-__version__ = '2.0.1'
->>>>>>> 1cd8dff4
+__version__ = '2.0.2'