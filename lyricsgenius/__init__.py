# GeniusAPI
# John W. Miller
# See LICENSE for details

import sys
assert sys.version_info[0] == 3, "LyricsGenius requires Python 3."
from lyricsgenius.api import Genius

"""A library that provides a Python interface to the Genius API"""

__author__ = 'John W. Miller'
__url__ = 'https://github.com/johnwmillr/LyricsGenius'
__description__ = 'A Python wrapper around the Genius API'
__license__ = 'MIT'
<<<<<<< HEAD
__version__ = '1.8.5'
=======
__version__ = '1.8.4'
>>>>>>> b28b02d5
<|MERGE_RESOLUTION|>--- conflicted
+++ resolved
@@ -12,8 +12,4 @@
 __url__ = 'https://github.com/johnwmillr/LyricsGenius'
 __description__ = 'A Python wrapper around the Genius API'
 __license__ = 'MIT'
-<<<<<<< HEAD
-__version__ = '1.8.5'
-=======
-__version__ = '1.8.4'
->>>>>>> b28b02d5
+__version__ = '1.8.5'